--- conflicted
+++ resolved
@@ -165,11 +165,7 @@
         #if !os(Linux)
         self.add(XCTAttachment(data: data))
         #endif
-<<<<<<< HEAD
-        
-=======
-
->>>>>>> 6199ee70
+        
         XCTAssertEqual(data.count, 544320)
 
     }
